package incluster

import (
	"context"
	"errors"
	"fmt"
	"slices"
	"time"

	"github.com/cenkalti/backoff/v4"

	jsonpatch "github.com/evanphx/json-patch"
	"github.com/kubescape/go-logger"
	"github.com/kubescape/go-logger/helpers"
	"github.com/kubescape/synchronizer/adapters"
	"github.com/kubescape/synchronizer/config"
	"github.com/kubescape/synchronizer/domain"
	"github.com/kubescape/synchronizer/utils"
	metav1 "k8s.io/apimachinery/pkg/apis/meta/v1"
	"k8s.io/apimachinery/pkg/apis/meta/v1/unstructured"
	"k8s.io/apimachinery/pkg/runtime/schema"
	"k8s.io/apimachinery/pkg/watch"
	"k8s.io/client-go/dynamic"
)

// resourceVersionGetter is an interface used to get resource version from events.
type resourceVersionGetter interface {
	GetResourceVersion() string
}

type Client struct {
	client        dynamic.Interface
	account       string
	cluster       string
	kind          *domain.Kind
	callbacks     domain.Callbacks
	res           schema.GroupVersionResource
	ShadowObjects map[string][]byte
	Strategy      domain.Strategy
}

var errWatchClosed = errors.New("watch channel closed")

func NewClient(client dynamic.Interface, account, cluster string, r config.Resource) *Client {
	res := schema.GroupVersionResource{Group: r.Group, Version: r.Version, Resource: r.Resource}
	return &Client{
		account: account,
		client:  client,
		cluster: cluster,
		kind: &domain.Kind{
			Group:    res.Group,
			Version:  res.Version,
			Resource: res.Resource,
		},
		res:           res,
		ShadowObjects: map[string][]byte{},
		Strategy:      r.Strategy,
	}
}

var _ adapters.Client = (*Client)(nil)

func (c *Client) Start(ctx context.Context) error {
	ctx = utils.ContextFromGeneric(ctx, domain.Generic{})
	logger.L().Info("starting incluster client", helpers.String("resource", c.res.Resource))
	watchOpts := metav1.ListOptions{}
	// for our storage, we need to list all resources and get them one by one
	// as list returns objects with empty spec
	// and watch does not return existing objects
	if c.res.Group == "spdx.softwarecomposition.kubescape.io" {
		if err := backoff.RetryNotify(func() error {
			var err error
			watchOpts.ResourceVersion, err = c.getExistingStorageObjects(ctx)
			return err
		}, utils.NewBackOff(), func(err error, d time.Duration) {
			logger.L().Ctx(ctx).Warning("get existing storage objects", helpers.Error(err),
				helpers.String("resource", c.res.Resource),
				helpers.String("retry in", d.String()))
		}); err != nil {
			return fmt.Errorf("giving up get existing storage objects: %w", err)
		}
	}
	// begin watch
	eventQueue := utils.NewCooldownQueue(utils.DefaultQueueSize, utils.DefaultTTL)
	go c.watchRetry(ctx, watchOpts, eventQueue)
	// process events
	for event := range eventQueue.ResultChan {
		// skip non-objects
		d, ok := event.Object.(*unstructured.Unstructured)
		if !ok {
			continue
		}

		// skip non-standalone resources
		if hasParent(d) {
			continue
		}
		id := domain.KindName{
			Kind:      c.kind,
			Name:      d.GetName(),
			Namespace: d.GetNamespace(),
		}

		switch {
		case event.Type == watch.Added:
			logger.L().Debug("added resource", helpers.String("id", id.String()))
			newObject, err := c.getObjectFromUnstructured(d)
			if err != nil {
				logger.L().Ctx(ctx).Error("cannot get object", helpers.Error(err), helpers.String("id", id.String()))
				continue
			}
			err = c.callVerifyObject(ctx, id, newObject)
			if err != nil {
				logger.L().Ctx(ctx).Error("cannot handle added resource", helpers.Error(err), helpers.String("id", id.String()))
			}
		case event.Type == watch.Deleted:
			logger.L().Debug("deleted resource", helpers.String("id", id.String()))
			err := c.callbacks.DeleteObject(ctx, id)
			if err != nil {
				logger.L().Ctx(ctx).Error("cannot handle deleted resource", helpers.Error(err), helpers.String("id", id.String()))
			}
			if c.Strategy == domain.PatchStrategy {
				// remove from known resources
				delete(c.ShadowObjects, id.Name)
			}
		case event.Type == watch.Modified:
			logger.L().Debug("modified resource", helpers.String("id", id.String()))
			newObject, err := c.getObjectFromUnstructured(d)
			if err != nil {
				logger.L().Ctx(ctx).Error("cannot get object", helpers.Error(err), helpers.String("id", id.String()))
				continue
			}
			err = c.callPutOrPatch(ctx, id, nil, newObject)
			if err != nil {
				logger.L().Ctx(ctx).Error("cannot handle modified resource", helpers.Error(err), helpers.String("id", id.String()))
			}
		}
	}
	return nil
}

<<<<<<< HEAD
func (c *Client) IsRelated(ctx context.Context, id domain.ClientIdentifier) bool {
	return c.account == id.Account && c.cluster == id.Cluster
}

func (c *Client) Stop(_ context.Context) error {
	return nil
=======
func (c *Client) watchRetry(ctx context.Context, watchOpts metav1.ListOptions, eventQueue *utils.CooldownQueue) {
	if err := backoff.RetryNotify(func() error {
		watcher, err := c.client.Resource(c.res).Namespace("").Watch(context.Background(), watchOpts)
		if err != nil {
			return fmt.Errorf("client resource: %w", err)
		}
		logger.L().Info("starting watch", helpers.String("resource", c.res.Resource))
		for {
			event, chanActive := <-watcher.ResultChan()
			// set resource version to resume watch from
			// inspired by https://github.com/kubernetes/client-go/blob/5a0a4247921dd9e72d158aaa6c1ee124aba1da80/tools/watch/retrywatcher.go#L157
			if metaObject, ok := event.Object.(resourceVersionGetter); ok {
				watchOpts.ResourceVersion = metaObject.GetResourceVersion()
			}
			if eventQueue.Closed() {
				watcher.Stop()
				return backoff.Permanent(errors.New("event queue closed"))
			}
			if !chanActive {
				// channel closed, retry
				return errWatchClosed
			}
			if event.Type == watch.Error {
				return fmt.Errorf("watch error: %s", event.Object)
			}
			eventQueue.Enqueue(event)
		}
	}, utils.NewBackOff(), func(err error, d time.Duration) {
		if !errors.Is(err, errWatchClosed) {
			logger.L().Ctx(ctx).Warning("watch", helpers.Error(err),
				helpers.String("resource", c.res.Resource),
				helpers.String("retry in", d.String()))
		}
	}); err != nil {
		logger.L().Ctx(ctx).Fatal("giving up watch", helpers.Error(err),
			helpers.String("resource", c.res.Resource))
	}
>>>>>>> 6887cb63
}

// hasParent returns true if workload has a parent
// based on https://github.com/kubescape/k8s-interface/blob/2855cc94bd7666b227ad9e5db5ca25cb895e6cee/k8sinterface/k8sdynamic.go#L219
func hasParent(workload *unstructured.Unstructured) bool {
	if workload == nil {
		return false
	}
	// filter out non-controller workloads
	if !slices.Contains([]string{"Pod", "Job", "ReplicaSet"}, workload.GetKind()) {
		return false
	}
	// check if workload has owner
	ownerReferences := workload.GetOwnerReferences() // OwnerReferences in workload
	if len(ownerReferences) > 0 {
		return slices.Contains([]string{"apps/v1", "batch/v1", "batch/v1beta1"}, ownerReferences[0].APIVersion)
	}
	// check if workload is Pod with pod-template-hash label
	if workload.GetKind() == "Pod" {
		if podLabels := workload.GetLabels(); podLabels != nil {
			if podHash, ok := podLabels["pod-template-hash"]; ok && podHash != "" {
				return true
			}
		}
	}
	return false
}

func (c *Client) callPutOrPatch(ctx context.Context, id domain.KindName, baseObject []byte, newObject []byte) error {
	if c.Strategy == domain.PatchStrategy {
		if len(baseObject) > 0 {
			// update reference object
			c.ShadowObjects[id.Name] = baseObject
		}
		if oldObject, ok := c.ShadowObjects[id.Name]; ok {
			// calculate checksum
			checksum, err := utils.CanonicalHash(newObject)
			if err != nil {
				return fmt.Errorf("calculate checksum: %w", err)
			}
			// calculate patch
			patch, err := jsonpatch.CreateMergePatch(oldObject, newObject)
			if err != nil {
				return fmt.Errorf("create merge patch: %w", err)
			}
			err = c.callbacks.PatchObject(ctx, id, checksum, patch)
			if err != nil {
				return fmt.Errorf("send patch object: %w", err)
			}
		} else {
			err := c.callbacks.PutObject(ctx, id, newObject)
			if err != nil {
				return fmt.Errorf("send put object: %w", err)
			}
		}
		// add/update known resources
		c.ShadowObjects[id.Name] = newObject
	} else {
		err := c.callbacks.PutObject(ctx, id, newObject)
		if err != nil {
			return fmt.Errorf("send put object: %w", err)
		}
	}
	return nil
}

func (c *Client) callVerifyObject(ctx context.Context, id domain.KindName, object []byte) error {
	// calculate checksum
	checksum, err := utils.CanonicalHash(object)
	if err != nil {
		return fmt.Errorf("calculate checksum: %w", err)
	}
	err = c.callbacks.VerifyObject(ctx, id, checksum)
	if err != nil {
		return fmt.Errorf("send checksum: %w", err)
	}
	return nil
}

func (c *Client) DeleteObject(_ context.Context, id domain.KindName) error {
	if c.Strategy == domain.PatchStrategy {
		// remove from known resources
		delete(c.ShadowObjects, id.String())
	}
	return c.client.Resource(c.res).Namespace(id.Namespace).Delete(context.Background(), id.Name, metav1.DeleteOptions{})
}

func (c *Client) GetObject(ctx context.Context, id domain.KindName, baseObject []byte) error {
	obj, err := c.client.Resource(c.res).Namespace(id.Namespace).Get(context.Background(), id.Name, metav1.GetOptions{})
	if err != nil {
		return fmt.Errorf("get resource: %w", err)
	}
	newObject, err := utils.FilterAndMarshal(obj)
	if err != nil {
		return fmt.Errorf("marshal resource: %w", err)
	}
	return c.callPutOrPatch(ctx, id, baseObject, newObject)
}

func (c *Client) PatchObject(ctx context.Context, id domain.KindName, checksum string, patch []byte) error {
	baseObject, err := c.patchObject(ctx, id, checksum, patch)
	if err != nil {
		logger.L().Ctx(ctx).Warning("patch object, sending get object", helpers.Error(err), helpers.String("id", id.String()))
		return c.callbacks.GetObject(ctx, id, baseObject)
	}
	return nil
}

func (c *Client) patchObject(ctx context.Context, id domain.KindName, checksum string, patch []byte) ([]byte, error) {
	if c.Strategy != domain.PatchStrategy {
		return nil, fmt.Errorf("patch strategy not enabled for resource %s", id.Kind.String())
	}
	obj, err := c.client.Resource(c.res).Namespace(id.Namespace).Get(context.Background(), id.Name, metav1.GetOptions{})
	if err != nil {
		return nil, fmt.Errorf("get resource: %w", err)
	}
	object, err := utils.FilterAndMarshal(obj)
	if err != nil {
		return nil, fmt.Errorf("marshal resource: %w", err)
	}
	// apply patch
	modified, err := jsonpatch.MergePatch(object, patch)
	if err != nil {
		return object, fmt.Errorf("apply patch: %w", err)
	}
	// verify checksum
	newChecksum, err := utils.CanonicalHash(modified)
	if err != nil {
		return object, fmt.Errorf("calculate checksum: %w", err)
	}
	if newChecksum != checksum {
		return object, fmt.Errorf("checksum mismatch: %s != %s", newChecksum, checksum)
	}
	// update known resources
	c.ShadowObjects[id.Name] = modified
	// save object
	return object, c.PutObject(ctx, id, modified)
}

func (c *Client) PutObject(_ context.Context, id domain.KindName, object []byte) error {
	var obj unstructured.Unstructured
	err := obj.UnmarshalJSON(object)
	if err != nil {
		return fmt.Errorf("unmarshal object: %w", err)
	}
	// use apply to create or update object, we want to overwrite existing objects
	_, err = c.client.Resource(c.res).Namespace(id.Namespace).Apply(context.Background(), id.Name, &obj, metav1.ApplyOptions{FieldManager: "application/apply-patch"})
	if err != nil {
		return fmt.Errorf("apply resource: %w", err)
	}
	return nil
}

func (c *Client) RegisterCallbacks(_ context.Context, callbacks domain.Callbacks) {
	c.callbacks = callbacks
}

func (c *Client) Callbacks(_ context.Context) (domain.Callbacks, error) {
	return c.callbacks, nil
}

func (c *Client) VerifyObject(ctx context.Context, id domain.KindName, newChecksum string) error {
	baseObject, err := c.verifyObject(id, newChecksum)
	if err != nil {
		logger.L().Ctx(ctx).Warning("verify object, sending get object", helpers.Error(err), helpers.String("id", id.String()))
		return c.callbacks.GetObject(ctx, id, baseObject)
	}
	return nil
}

func (c *Client) verifyObject(id domain.KindName, newChecksum string) ([]byte, error) {
	obj, err := c.client.Resource(c.res).Namespace(id.Namespace).Get(context.Background(), id.Name, metav1.GetOptions{})
	if err != nil {
		return nil, fmt.Errorf("get resource: %w", err)
	}
	object, err := utils.FilterAndMarshal(obj)
	if err != nil {
		return nil, fmt.Errorf("marshal resource: %w", err)
	}
	checksum, err := utils.CanonicalHash(object)
	if err != nil {
		return object, fmt.Errorf("calculate checksum: %w", err)
	}
	if checksum != newChecksum {
		return object, fmt.Errorf("checksum mismatch: %s != %s", newChecksum, checksum)
	}
	return object, nil
}

func (c *Client) getExistingStorageObjects(ctx context.Context) (string, error) {
	logger.L().Debug("getting existing objects from storage", helpers.String("resource", c.res.Resource))
	list, err := c.client.Resource(c.res).Namespace("").List(context.Background(), metav1.ListOptions{})
	if err != nil {
		return "", fmt.Errorf("list resources: %w", err)
	}
	for _, d := range list.Items {
		id := domain.KindName{
			Kind:      c.kind,
			Name:      d.GetName(),
			Namespace: d.GetNamespace(),
		}
		obj, err := c.client.Resource(c.res).Namespace(d.GetNamespace()).Get(context.Background(), d.GetName(), metav1.GetOptions{})
		if err != nil {
			logger.L().Ctx(ctx).Error("cannot get object", helpers.Error(err), helpers.String("id", id.String()))
			continue
		}
		newObject, err := utils.FilterAndMarshal(obj)
		if err != nil {
			logger.L().Ctx(ctx).Error("cannot marshal object", helpers.Error(err), helpers.String("id", id.String()))
			continue
		}
		err = c.callVerifyObject(ctx, id, newObject)
		if err != nil {
			logger.L().Ctx(ctx).Error("cannot handle added resource", helpers.Error(err), helpers.String("id", id.String()))
			continue
		}
	}
	// set resource version to watch from
	return list.GetResourceVersion(), nil
}

func (c *Client) getObjectFromUnstructured(d *unstructured.Unstructured) ([]byte, error) {
	if c.res.Group == "spdx.softwarecomposition.kubescape.io" {
		obj, err := c.client.Resource(c.res).Namespace(d.GetNamespace()).Get(context.Background(), d.GetName(), metav1.GetOptions{})
		if err != nil {
			return nil, fmt.Errorf("get resource: %w", err)
		}
		return utils.FilterAndMarshal(obj)
	}
	return utils.FilterAndMarshal(d)
}<|MERGE_RESOLUTION|>--- conflicted
+++ resolved
@@ -139,14 +139,14 @@
 	return nil
 }
 
-<<<<<<< HEAD
 func (c *Client) IsRelated(ctx context.Context, id domain.ClientIdentifier) bool {
 	return c.account == id.Account && c.cluster == id.Cluster
 }
 
 func (c *Client) Stop(_ context.Context) error {
 	return nil
-=======
+}
+
 func (c *Client) watchRetry(ctx context.Context, watchOpts metav1.ListOptions, eventQueue *utils.CooldownQueue) {
 	if err := backoff.RetryNotify(func() error {
 		watcher, err := c.client.Resource(c.res).Namespace("").Watch(context.Background(), watchOpts)
@@ -184,7 +184,6 @@
 		logger.L().Ctx(ctx).Fatal("giving up watch", helpers.Error(err),
 			helpers.String("resource", c.res.Resource))
 	}
->>>>>>> 6887cb63
 }
 
 // hasParent returns true if workload has a parent
