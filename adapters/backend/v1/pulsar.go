--- conflicted
+++ resolved
@@ -380,12 +380,10 @@
 		messaging.MsgPropTimestamp: time.Now().Format(time.RFC3339Nano),
 		messaging.MsgPropEvent:     eventType,
 	}
-<<<<<<< HEAD
 	for _, optionalProperty := range optionalProperties {
 		for k, v := range optionalProperty {
 			producerMessageProperties[k] = v
 		}
-=======
 
 	if account != "" {
 		producerMessageProperties[messaging.MsgPropAccount] = account
@@ -393,7 +391,6 @@
 
 	if cluster != "" {
 		producerMessageProperties[messaging.MsgPropCluster] = cluster
->>>>>>> f39ea81f
 	}
 
 	return &pulsar.ProducerMessage{
