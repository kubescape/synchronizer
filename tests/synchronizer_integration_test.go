//go:build integration
// +build integration

package tests

import (
	"bytes"
	"context"
	"encoding/json"
	"fmt"
	"io"
	"math/rand"
	"net"
	"net/http"
	"os"
	"regexp"
	"strconv"
	"strings"
	"testing"
	"time"

	ingesterutils "github.com/armosec/event-ingester-service/utils"
	postgresConnector "github.com/armosec/postgres-connector"
	postgresconnectordal "github.com/armosec/postgres-connector/dal"
	migration "github.com/armosec/postgres-connector/migration"
	"github.com/cenkalti/backoff/v4"

	"github.com/kubescape/storage/pkg/apis/softwarecomposition/v1beta1"
	"github.com/kubescape/synchronizer/adapters"
	"github.com/kubescape/synchronizer/adapters/backend/v1"
	"github.com/kubescape/synchronizer/config"
	"github.com/kubescape/synchronizer/core"
	"github.com/kubescape/synchronizer/messaging"
	"github.com/stretchr/testify/require"
	"github.com/testcontainers/testcontainers-go"
	"github.com/testcontainers/testcontainers-go/modules/k3s"
	"github.com/testcontainers/testcontainers-go/wait"
	"k8s.io/apimachinery/pkg/util/intstr"
	"k8s.io/client-go/dynamic"
	"k8s.io/client-go/rest"
	"k8s.io/client-go/tools/clientcmd"
	apiregistrationv1 "k8s.io/kube-aggregator/pkg/apis/apiregistration/v1"
	"k8s.io/utils/ptr"

	"github.com/armosec/armoapi-go/armotypes"
	"github.com/armosec/armoapi-go/identifiers"
	"github.com/armosec/armosec-infra/resourceprocessor"
	"github.com/armosec/armosec-infra/s3connector"
	eventingester "github.com/armosec/event-ingester-service/ingesters/synchronizer_ingester"
	mapset "github.com/deckarep/golang-set/v2"
	"github.com/kubescape/go-logger"
	"github.com/kubescape/go-logger/helpers"
	pulsarconnector "github.com/kubescape/messaging/pulsar/connector"
	spdxv1beta1client "github.com/kubescape/storage/pkg/generated/clientset/versioned/typed/softwarecomposition/v1beta1"
	"github.com/kubescape/synchronizer/adapters/httpendpoint/v1"
	"github.com/kubescape/synchronizer/adapters/incluster/v1"
	"github.com/kubescape/synchronizer/domain"
	"github.com/stretchr/testify/assert"
	appsv1 "k8s.io/api/apps/v1"
	corev1 "k8s.io/api/core/v1"
	rbacv1 "k8s.io/api/rbac/v1"
	metav1 "k8s.io/apimachinery/pkg/apis/meta/v1"
	"k8s.io/client-go/kubernetes"
	apiregistrationclient "k8s.io/kube-aggregator/pkg/client/clientset_generated/clientset/typed/apiregistration/v1"
)

const (
	namespace = "default"
	name      = "test"
)

type Test struct {
	ctx          context.Context
	containers   map[string]testcontainers.Container
	files        []string
	clusters     []TestKubernetesCluster
	ingesterConf ingesterutils.Configuration
	pulsarClient pulsarconnector.Client
	processor    *resourceprocessor.KubernetesResourceProcessor
	s3           *s3connector.S3Mock
	syncServers  []TestSynchronizerServer
}

type TestSynchronizerServer struct {
	ctx                       context.Context
	serverUrl                 string
	syncServer                *core.Synchronizer
	syncServerContextCancelFn context.CancelFunc
	conn                      net.Conn
	pulsarProducer            *backend.PulsarMessageProducer
	pulsarReader              *backend.PulsarMessageReader
}

type TestKubernetesCluster struct {
	ctx           context.Context
	account       string
	cluster       string
	clusterConfig *rest.Config
	k3sC          *k3s.K3sContainer
	k8sclient     kubernetes.Interface
	storageclient *spdxv1beta1client.SpdxV1beta1Client

	// objects
	applicationprofile            *v1beta1.ApplicationProfile
	applicationprofileDesignators identifiers.PortalDesignator
	cm                            *corev1.ConfigMap
	deploy                        *appsv1.Deployment
	sa                            *corev1.ServiceAccount
	secret                        *corev1.Secret
	ss                            *appsv1.StatefulSet

	// synchronizer
	syncClient                *core.Synchronizer
	syncClientAdapter         *incluster.Adapter
	syncHTTPAdpater           *httpendpoint.Adapter
	syncClientContextCancelFn context.CancelFunc

	clientConn net.Conn
}

func randomPorts(n int) []string {
	lowPort := 32768
	highPort := 61000
	ports := mapset.NewSet[string]()
	for {
		// random port number between lowPort and highPort
		port := strconv.Itoa(rand.Intn(highPort-lowPort+1) + lowPort)
		// try to listen on the port
		listener, err := net.Listen("tcp", "0.0.0.0:"+port)
		if err != nil {
			// try again
			continue
		}
		_ = listener.Close()
		if err == nil && !ports.Contains(port) {
			// port is available
			ports.Add(port)
		}
		if ports.Cardinality() > n-1 {
			break
		}
	}
	return ports.ToSlice()
}
func createK8sCluster(t *testing.T, cluster, account string) *TestKubernetesCluster {
	ctx := context.WithValue(context.TODO(), domain.ContextKeyClientIdentifier, domain.ClientIdentifier{
		Account: account,
		Cluster: cluster,
	})

	var (
		applicationprofile = &v1beta1.ApplicationProfile{
			TypeMeta: metav1.TypeMeta{
				APIVersion: "spdx.softwarecomposition.kubescape.io/v1beta1",
				Kind:       "ApplicationProfile",
			},
			ObjectMeta: metav1.ObjectMeta{
				Name: name,
			},
			Spec: v1beta1.ApplicationProfileSpec{
				Containers: []v1beta1.ApplicationProfileContainer{{
					Name: "nginx",
					Execs: []v1beta1.ExecCalls{
						{Path: "/usr/sbin/nginx", Args: []string{"-g", "/usr/sbin/nginx", "daemon off;"}},
					},
				}},
			},
		}
		applicationprofileDesignators = identifiers.PortalDesignator{
			Attributes: map[string]string{
				"apiVersion":   "spdx.softwarecomposition.kubescape.io/v1beta1",
				"cluster":      cluster,
				"customerGUID": account,
				"namespace":    namespace,
				"kind":         "ApplicationProfile",
				"name":         name,
				"syncKind":     "spdx.softwarecomposition.kubescape.io/v1beta1/applicationprofiles",
			},
		}
		cm = &corev1.ConfigMap{
			TypeMeta: metav1.TypeMeta{
				APIVersion: "v1",
				Kind:       "ConfigMap",
			},
			ObjectMeta: metav1.ObjectMeta{
				Name: name,
			},
			Data: map[string]string{"test": "test"},
		}
		deploy = &appsv1.Deployment{
			TypeMeta: metav1.TypeMeta{
				APIVersion: "apps/v1",
				Kind:       "Deployment",
			},
			ObjectMeta: metav1.ObjectMeta{
				Name: name,
			},
			Spec: appsv1.DeploymentSpec{
				Selector: &metav1.LabelSelector{
					MatchLabels: map[string]string{"app": "test"},
				},
				Template: corev1.PodTemplateSpec{
					ObjectMeta: metav1.ObjectMeta{
						Labels: map[string]string{"app": "test"},
					},
					Spec: corev1.PodSpec{
						Containers: []corev1.Container{{Name: "nginx", Image: "nginx"}},
					},
				},
			},
		}
		sa = &corev1.ServiceAccount{
			TypeMeta: metav1.TypeMeta{
				APIVersion: "v1",
				Kind:       "ServiceAccount",
			},
			ObjectMeta: metav1.ObjectMeta{
				Name: name,
			},
		}
		secret = &corev1.Secret{
			TypeMeta: metav1.TypeMeta{
				APIVersion: "v1",
				Kind:       "Secret",
			},
			ObjectMeta: metav1.ObjectMeta{
				Name: name,
			},
		}
		ss = &appsv1.StatefulSet{
			TypeMeta: metav1.TypeMeta{
				APIVersion: "apps/v1",
				Kind:       "StatefulSet",
			},
			ObjectMeta: metav1.ObjectMeta{
				Name: name,
			},
			Spec: appsv1.StatefulSetSpec{
				Selector: &metav1.LabelSelector{
					MatchLabels: map[string]string{"app": "test"},
				},
				Template: corev1.PodTemplateSpec{
					ObjectMeta: metav1.ObjectMeta{
						Labels: map[string]string{"app": "test"},
					},
					Spec: corev1.PodSpec{
						Containers: []corev1.Container{{Name: "nginx", Image: "nginx"}},
					},
				},
			},
		}
	)

	// k3s
	k3sC, err := k3s.RunContainer(ctx,
		testcontainers.WithImage("docker.io/rancher/k3s:v1.27.9-k3s1"),
	)
	require.NoError(t, err)
	kubeConfigYaml, err := k3sC.GetKubeConfig(ctx)
	require.NoError(t, err)
	clusterConfig, err := clientcmd.RESTConfigFromKubeConfig(kubeConfigYaml)
	require.NoError(t, err)
	k8sclient := kubernetes.NewForConfigOrDie(clusterConfig)
	// apiservice
	regclient := apiregistrationclient.NewForConfigOrDie(clusterConfig)
	_, err = regclient.APIServices().Create(context.TODO(),
		&apiregistrationv1.APIService{
			ObjectMeta: metav1.ObjectMeta{Name: "v1beta1.spdx.softwarecomposition.kubescape.io"},
			Spec: apiregistrationv1.APIServiceSpec{
				InsecureSkipTLSVerify: true,
				Group:                 "spdx.softwarecomposition.kubescape.io",
				GroupPriorityMinimum:  1000,
				VersionPriority:       15,
				Version:               "v1beta1",
				Service: &apiregistrationv1.ServiceReference{
					Name:      "storage",
					Namespace: "kubescape",
				},
			},
		}, metav1.CreateOptions{})
	require.NoError(t, err)
	// kubescape namespace
	_, err = k8sclient.CoreV1().Namespaces().Create(context.TODO(),
		&corev1.Namespace{
			ObjectMeta: metav1.ObjectMeta{Name: "kubescape"},
		}, metav1.CreateOptions{})
	require.NoError(t, err)
	// storage service
	storageLabels := map[string]string{"app.kubernetes.io/name": "storage"}
	_, err = k8sclient.CoreV1().Services("kubescape").Create(context.TODO(),
		&corev1.Service{
			ObjectMeta: metav1.ObjectMeta{Name: "storage"},
			Spec: corev1.ServiceSpec{
				Ports:    []corev1.ServicePort{{Port: 443, Protocol: "TCP", TargetPort: intstr.FromInt32(8443)}},
				Selector: storageLabels,
			},
		}, metav1.CreateOptions{})
	require.NoError(t, err)
	// storage configmap
	_, err = k8sclient.CoreV1().ConfigMaps("kubescape").Create(context.TODO(),
		&corev1.ConfigMap{
			ObjectMeta: metav1.ObjectMeta{Name: "ks-cloud-config"},
			Data: map[string]string{
				"clusterData": `{"clusterName":"k3s"}`,
			},
		}, metav1.CreateOptions{})
	require.NoError(t, err)
	// storage serviceaccount
	_, err = k8sclient.CoreV1().ServiceAccounts("kubescape").Create(context.TODO(),
		&corev1.ServiceAccount{
			ObjectMeta: metav1.ObjectMeta{Name: "storage"},
		}, metav1.CreateOptions{})
	require.NoError(t, err)
	// storage rolebinding
	_, err = k8sclient.RbacV1().RoleBindings("kube-system").Create(context.TODO(),
		&rbacv1.RoleBinding{
			ObjectMeta: metav1.ObjectMeta{Name: "storage-auth-reader"},
			RoleRef: rbacv1.RoleRef{
				APIGroup: "rbac.authorization.k8s.io",
				Kind:     "Role",
				Name:     "extension-apiserver-authentication-reader",
			},
			Subjects: []rbacv1.Subject{{
				Kind:      "ServiceAccount",
				Name:      "storage",
				Namespace: "kubescape",
			}},
		}, metav1.CreateOptions{})
	require.NoError(t, err)
	// storage clusterrole
	_, err = k8sclient.RbacV1().ClusterRoles().Create(context.TODO(),
		&rbacv1.ClusterRole{
			ObjectMeta: metav1.ObjectMeta{Name: "storage"},
			Rules: []rbacv1.PolicyRule{
				{APIGroups: []string{""}, Resources: []string{"namespaces"}, Verbs: []string{"get", "watch", "list"}},
				{APIGroups: []string{"admissionregistration.k8s.io"}, Resources: []string{"mutatingwebhookconfigurations", "validatingwebhookconfigurations"}, Verbs: []string{"get", "watch", "list"}},
				{APIGroups: []string{"flowcontrol.apiserver.k8s.io"}, Resources: []string{"prioritylevelconfigurations", "flowschemas"}, Verbs: []string{"get", "watch", "list"}},
			},
		}, metav1.CreateOptions{})
	require.NoError(t, err)
	// storage clusterrolebinding
	_, err = k8sclient.RbacV1().ClusterRoleBindings().Create(context.TODO(),
		&rbacv1.ClusterRoleBinding{
			ObjectMeta: metav1.ObjectMeta{Name: "storage"},
			RoleRef: rbacv1.RoleRef{
				APIGroup: "rbac.authorization.k8s.io",
				Kind:     "ClusterRole",
				Name:     "storage",
			},
			Subjects: []rbacv1.Subject{{
				Kind:      "ServiceAccount",
				Name:      "storage",
				Namespace: "kubescape",
			}},
		}, metav1.CreateOptions{})
	require.NoError(t, err)
	// storage clusterrolebinding 2
	_, err = k8sclient.RbacV1().ClusterRoleBindings().Create(context.TODO(),
		&rbacv1.ClusterRoleBinding{
			ObjectMeta: metav1.ObjectMeta{Name: "storage:system:auth-delegator"},
			RoleRef: rbacv1.RoleRef{
				APIGroup: "rbac.authorization.k8s.io",
				Kind:     "ClusterRole",
				Name:     "system:auth-delegator",
			},
			Subjects: []rbacv1.Subject{{
				Kind:      "ServiceAccount",
				Name:      "storage",
				Namespace: "kubescape",
			}},
		}, metav1.CreateOptions{})
	require.NoError(t, err)
	// storage deployment
	_, err = k8sclient.AppsV1().Deployments("kubescape").Create(context.TODO(),
		&appsv1.Deployment{
			ObjectMeta: metav1.ObjectMeta{Name: "storage", Labels: storageLabels},
			Spec: appsv1.DeploymentSpec{
				Replicas: ptr.To(int32(1)),
				Selector: &metav1.LabelSelector{MatchLabels: storageLabels},
				Template: corev1.PodTemplateSpec{
					ObjectMeta: metav1.ObjectMeta{Labels: storageLabels},
					Spec: corev1.PodSpec{
						ServiceAccountName: "storage",
						SecurityContext: &corev1.PodSecurityContext{
							RunAsUser: ptr.To(int64(65532)),
							FSGroup:   ptr.To(int64(65532)),
						},
						Containers: []corev1.Container{{
							Name:  "apiserver",
							Image: "quay.io/kubescape/storage:v0.0.69",
							VolumeMounts: []corev1.VolumeMount{
								{Name: "data", MountPath: "/data"},
								{Name: "ks-cloud-config", MountPath: "/etc/config"},
							},
						}},
						Volumes: []corev1.Volume{
							{Name: "data", VolumeSource: corev1.VolumeSource{
								EmptyDir: &corev1.EmptyDirVolumeSource{},
							}},
							{Name: "ks-cloud-config", VolumeSource: corev1.VolumeSource{
								ConfigMap: &corev1.ConfigMapVolumeSource{
									LocalObjectReference: corev1.LocalObjectReference{Name: "ks-cloud-config"},
									Items: []corev1.KeyToPath{
										{Key: "clusterData", Path: "clusterData.json"},
									},
								},
							}},
						},
					},
				},
			},
		}, metav1.CreateOptions{})
	require.NoError(t, err)

	kubernetesCluster := &TestKubernetesCluster{
		account:                       account,
		cluster:                       cluster,
		ctx:                           ctx,
		clusterConfig:                 clusterConfig,
		k3sC:                          k3sC,
		k8sclient:                     k8sclient,
		applicationprofile:            applicationprofile,
		applicationprofileDesignators: applicationprofileDesignators,
		cm:                            cm,
		deploy:                        deploy,
		sa:                            sa,
		secret:                        secret,
		ss:                            ss,
	}
	waitForStorage(t, kubernetesCluster)
	return kubernetesCluster
}

func createPulsar(t *testing.T, ctx context.Context, brokerPort, adminPort string) (pulsarC testcontainers.Container, pulsarUrl, pulsarAdminUrl string) {
	pulsarC, err := testcontainers.GenericContainer(ctx, testcontainers.GenericContainerRequest{
		ContainerRequest: testcontainers.ContainerRequest{
			Image:        "apachepulsar/pulsar:2.11.0",
			Cmd:          []string{"bin/pulsar", "standalone"},
			ExposedPorts: []string{brokerPort + ":6650/tcp", adminPort + ":8080/tcp"},
			WaitingFor: wait.ForAll(
				wait.ForExposedPort(),
				wait.ForHTTP("/admin/v2/clusters").WithPort("8080/tcp").WithResponseMatcher(func(r io.Reader) bool {
					respBytes, _ := io.ReadAll(r)
					resp := string(respBytes)
					return strings.Contains(resp, `["standalone"]`)
				}),
			),
		},
		Started: true,
	})
	require.NoError(t, err)
	pulsarUrl, err = pulsarC.PortEndpoint(ctx, "6650", "pulsar")
	require.NoError(t, err)
	pulsarAdminUrl, err = pulsarC.PortEndpoint(ctx, "8080", "http")
	require.NoError(t, err)
	return pulsarC, pulsarUrl, pulsarAdminUrl
}

func createPostgres(t *testing.T, ctx context.Context, port string) (postgresC testcontainers.Container, pgHostPort string) {
	// postgres
	postgresC, err := testcontainers.GenericContainer(ctx, testcontainers.GenericContainerRequest{
		ContainerRequest: testcontainers.ContainerRequest{
			Image: "postgres:16.1",
			Env: map[string]string{
				"POSTGRES_DB":       "main_db",
				"POSTGRES_USER":     "admin",
				"POSTGRES_PASSWORD": "admin",
			},
			ExposedPorts: []string{port + ":5432/tcp"},
			WaitingFor:   wait.ForExposedPort(),
		},
		Started: true,
	})
	require.NoError(t, err)
	pgHostPort, err = postgresC.PortEndpoint(ctx, "5432", "")
	require.NoError(t, err)
	return postgresC, pgHostPort
}

func waitForStorage(t *testing.T, cluster *TestKubernetesCluster) {
	// wait until storage is ready
	storageclient := spdxv1beta1client.NewForConfigOrDie(cluster.clusterConfig)
	cluster.storageclient = storageclient

	err := backoff.RetryNotify(func() error {
		_, err := storageclient.ApplicationProfiles(namespace).Create(context.TODO(), cluster.applicationprofile, metav1.CreateOptions{})
		return err
	}, backoff.WithMaxRetries(backoff.NewConstantBackOff(5*time.Second), 20), func(err error, d time.Duration) {
		logger.L().Info("waiting for storage to be ready", helpers.Error(err), helpers.String("retry in", d.String()))
	})
	require.NoError(t, err)
	// cleanup
	err = storageclient.ApplicationProfiles(namespace).Delete(context.TODO(), cluster.applicationprofile.Name, metav1.DeleteOptions{})
	require.NoError(t, err)
}

func createAndStartSynchronizerClient(t *testing.T, cluster *TestKubernetesCluster, clientConn net.Conn, syncServer *TestSynchronizerServer) {
	// client side
	clientCfg, err := config.LoadConfig("../configuration/client")
	require.NoError(t, err)

	// set cluster config
	clientCfg.InCluster.ClusterName = cluster.cluster
	clientCfg.InCluster.Account = cluster.account
	clientCfg.InCluster.ServerUrl = syncServer.serverUrl

	clientAdapter := incluster.NewInClusterAdapter(clientCfg.InCluster, dynamic.NewForConfigOrDie(cluster.clusterConfig))
	newConn := func() (net.Conn, error) {
		return clientConn, nil
	}
	httpAdapter := httpendpoint.NewHTTPEndpointAdapter(clientCfg.HTTPEndpoint)

	ctx, cancel := context.WithCancel(cluster.ctx)

	cluster.syncClient, err = core.NewSynchronizerClient(ctx, []adapters.Adapter{clientAdapter, httpAdapter}, clientConn, newConn)
	require.NoError(t, err)
	cluster.syncClientAdapter = clientAdapter
	cluster.syncHTTPAdpater = httpAdapter
	cluster.clientConn = clientConn
	cluster.syncClientContextCancelFn = cancel

	// start synchronizer client
	go func() {
		_ = cluster.syncClient.Start(ctx)
	}()
}

func createAndStartSynchronizerServer(t *testing.T, pulsarUrl, pulsarAdminUrl string, pulsarClient pulsarconnector.Client, serverConn net.Conn, serverPort string, cluster *TestKubernetesCluster) *TestSynchronizerServer {
	// server side
	serverCfg, err := config.LoadConfig("../configuration/server")
	require.NoError(t, err)

	// set server config
	serverCfg.Backend.Port, _ = strconv.Atoi(serverPort)
	serverCfg.Backend.Subscription = serverCfg.Backend.Subscription + strconv.Itoa(rand.Intn(1000))

	serverCfg.Backend.PulsarConfig.URL = pulsarUrl
	serverCfg.Backend.PulsarConfig.AdminUrl = pulsarAdminUrl
	pulsarProducer, err := backend.NewPulsarMessageProducer(serverCfg, pulsarClient)
	require.NoError(t, err)
	pulsarReader, err := backend.NewPulsarMessageReader(serverCfg, pulsarClient)
	require.NoError(t, err)

	ctx, cancel := context.WithCancel(cluster.ctx)
	serverAdapter := backend.NewBackendAdapter(ctx, pulsarProducer, nil)
	pulsarReader.Start(ctx, serverAdapter)
	synchronizerServer, err := core.NewSynchronizerServer(ctx, []adapters.Adapter{serverAdapter}, serverConn)
	require.NoError(t, err)

	// start server
	go func() {
		_ = synchronizerServer.Start(ctx)
	}()

	return &TestSynchronizerServer{
		ctx:                       ctx,
		pulsarProducer:            pulsarProducer,
		pulsarReader:              pulsarReader,
		syncServerContextCancelFn: cancel,
		serverUrl:                 fmt.Sprintf("ws://127.0.0.1:%s/", serverPort),
		syncServer:                synchronizerServer,
		conn:                      serverConn,
	}
}

func initIntegrationTest(t *testing.T) *Test {
	ctx := context.TODO()

	err := logger.L().SetLevel(helpers.DebugLevel.String())
	require.NoError(t, err)

	// create k8s cluster
	cluster_1 := createK8sCluster(t, "cluster1", "b486ba4e-ffaa-4cd4-b885-b6d26cd13193")
	cluster_2 := createK8sCluster(t, "cluster2", "0757d22d-a9c1-4ca3-87b6-f2236f7f5885")

	// generate some random ports
	ports := randomPorts(5)

	// pulsar
	pulsarC, pulsarUrl, pulsarAdminUrl := createPulsar(t, ctx, ports[0], ports[1])

	// postgres
	postgresC, pgHostPort := createPostgres(t, ctx, ports[2])

	// ingester
	t.Setenv("CONFIG_FILE", "../configuration/ingester/config.json")
	ingesterConf := ingesterutils.GetConfig()
	ingesterConf.Postgres.Host = strings.Split(pgHostPort, ":")[0]
	ingesterConf.Postgres.Port = strings.Split(pgHostPort, ":")[1]
	ingesterConf.Pulsar.URL = pulsarUrl
	ingesterConf.Pulsar.AdminUrl = pulsarAdminUrl
	rdsCredentials := postgresConnector.PostgresConfig{
		Host:     strings.Split(pgHostPort, ":")[0],
		Port:     strings.Split(pgHostPort, ":")[1],
		User:     "admin",
		Password: "admin",
		DB:       "main_db",
		SslMode:  "disable",
	}
	rdsFile, err := os.CreateTemp("", "rds_credentials.json")
	require.NoError(t, err)
	err = json.NewEncoder(rdsFile).Encode(rdsCredentials)
	require.NoError(t, err)
	pgOpts := []postgresConnector.ConnectorOption{
		postgresConnector.WithReloadFromFile(rdsFile.Name()),
		postgresConnector.WithUseDebugConnection(ingesterConf.Logger.Level == "debug"),
	}
	ingesterPgClient := postgresConnector.NewPostgresClient(*ingesterConf.Postgres, pgOpts...)
	err = ingesterPgClient.Connect()
	require.NoError(t, err)
	// run migrations
	migration.DbMigrations(ingesterPgClient.GetClient())
	pulsarClient, err := pulsarconnector.NewClient(
		pulsarconnector.WithConfig(&ingesterConf.Pulsar),
		pulsarconnector.WithRetryAttempts(20),
		pulsarconnector.WithRetryMaxDelay(3*time.Second),
	)
	require.NoError(t, err)
	ingesterProducer, err := eventingester.NewPulsarProducer(pulsarClient, ingesterConf.SynchronizerIngesterConfig.Topic)
	require.NoError(t, err)
	s3 := s3connector.NewS3Mock()
	ingesterProcessor := resourceprocessor.NewKubernetesResourceProcessor(&s3, postgresconnectordal.NewPostgresDAL(ingesterPgClient))
	ingester := eventingester.NewSynchronizerWithProcessor(ingesterProducer, pulsarClient, *ingesterConf.SynchronizerIngesterConfig, ingesterPgClient, ingesterProcessor)
	go ingester.ConsumeSynchronizerMessages(ctx)

	// fake websocket
	clientConn1, serverConn1 := net.Pipe() // client1 -> server1
	clientConn2, serverConn2 := net.Pipe() // client2 -> server2

	// synchronizer servers
	synchronizerServer1 := createAndStartSynchronizerServer(t, pulsarUrl, pulsarAdminUrl, pulsarClient, serverConn1, ports[3], cluster_1)
	synchronizerServer2 := createAndStartSynchronizerServer(t, pulsarUrl, pulsarAdminUrl, pulsarClient, serverConn2, ports[4], cluster_2)

	// synchronizer clients
	createAndStartSynchronizerClient(t, cluster_1, clientConn1, synchronizerServer1)
	createAndStartSynchronizerClient(t, cluster_2, clientConn2, synchronizerServer2)
	time.Sleep(10 * time.Second) // important that we wait before starting the test because we might miss events if the watcher hasn't started yet
	return &Test{
		ctx: ctx,
		containers: map[string]testcontainers.Container{
			"k3s1":     cluster_1.k3sC,
			"k3s2":     cluster_2.k3sC,
			"postgres": postgresC,
			"pulsar":   pulsarC,
		},
		files:        []string{rdsFile.Name()},
		clusters:     []TestKubernetesCluster{*cluster_1, *cluster_2},
		ingesterConf: ingesterConf,
		pulsarClient: pulsarClient,
		processor:    ingesterProcessor,
		s3:           &s3,
		syncServers: []TestSynchronizerServer{
			*synchronizerServer1,
			*synchronizerServer2,
		},
	}
}

func tearDown(td *Test) {
	td.pulsarClient.Close()
	for _, c := range td.containers {
		_ = c.Terminate(td.ctx)
	}
	for _, f := range td.files {
		_ = os.Remove(f)
	}
}

// grepCount returns the number of matches of a regex in a file, like grep -c regex file
func grepCount(filename, regex string) int {
	re := regexp.MustCompile(regex)
	data, err := os.ReadFile(filename)
	if err != nil {
		return 0
	}
	matches := re.FindAllStringIndex(string(data), -1)
	return len(matches)
}

// TestSynchronizer_TC01_InCluster: Initial synchronization of a single entity
func TestSynchronizer_TC01_InCluster(t *testing.T) {
	logFile, err := os.CreateTemp("", "test-logs")
	require.NoError(t, err)
	logger.L().SetWriter(logFile)
	td := initIntegrationTest(t)
	// add applicationprofile to k8s
	_, err = td.clusters[0].storageclient.ApplicationProfiles(namespace).Create(context.TODO(), td.clusters[0].applicationprofile, metav1.CreateOptions{})
	require.NoError(t, err)

	// check object in postgres
	objMetadata := waitForObjectInPostgres(t, td, td.clusters[0].account, td.clusters[0].cluster, "spdx.softwarecomposition.kubescape.io/v1beta1/applicationprofiles", namespace, name)
	assert.Equal(t, td.clusters[0].applicationprofileDesignators, objMetadata.Designators)
	// check object in s3
	var objPath s3connector.S3ObjectPath
	err = json.Unmarshal([]byte(objMetadata.ResourceObjectRef), &objPath)
	require.NoError(t, err)
	bytes, err := td.processor.GetObjectFromS3(objPath)
	assert.NoError(t, err)
	assert.NotEmpty(t, bytes)
	// compare object in s3 with object in k8s
	k8sAppProfile, err := td.clusters[0].storageclient.ApplicationProfiles(namespace).Get(context.TODO(), name, metav1.GetOptions{})
	require.NoError(t, err)
	// workaround for empty TypeMeta (from k3s?)
	k8sAppProfile.TypeMeta.Kind = "ApplicationProfile"
	k8sAppProfile.TypeMeta.APIVersion = "spdx.softwarecomposition.kubescape.io/v1beta1"
	var s3AppProfile v1beta1.ApplicationProfile
	err = json.Unmarshal(bytes, &s3AppProfile)
	require.NoError(t, err)
	assert.Equal(t, k8sAppProfile, &s3AppProfile)
	// check how many times the get object message was sent
	sentGetObject := grepCount(logFile.Name(), "sent get object message")
	sentNewChecksum := grepCount(logFile.Name(), "sent new checksum message")
	// create a new client/server pair for cluster1
	clientConn, serverConn := net.Pipe()
	// FIXME hope randomPorts(1)[0] is not the same as one of the previous ports
	synchronizerServer := createAndStartSynchronizerServer(t, td.ingesterConf.Pulsar.URL, td.ingesterConf.Pulsar.AdminUrl, td.pulsarClient, serverConn, randomPorts(1)[0], &td.clusters[0])
	createAndStartSynchronizerClient(t, &td.clusters[0], clientConn, synchronizerServer)
	time.Sleep(20 * time.Second)
	// make sure we didn't request the same object again (as an answer to the verify object messages)
	sentGetObjectAfter := grepCount(logFile.Name(), "sent get object message")
	sentNewChecksumAfter := grepCount(logFile.Name(), "sent new checksum message")
	assert.Equal(t, sentGetObject, sentGetObjectAfter)
	assert.Greater(t, sentNewChecksumAfter, sentNewChecksum)
	// tear down
	tearDown(td)
}

// TestSynchronizer_TC01_Backend: Initial synchronization of a single entity
func TestSynchronizer_TC01_Backend(t *testing.T) {
	td := initIntegrationTest(t)
	// add cm to backend via pulsar message
	pulsarProducer, err := eventingester.NewPulsarProducer(td.pulsarClient, "synchronizer")
	require.NoError(t, err)
	bytes, err := json.Marshal(td.clusters[0].cm)
	require.NoError(t, err)
	err = pulsarProducer.SendPutObjectMessage(td.ctx, td.clusters[0].account, td.clusters[0].cluster, "/v1/configmaps", namespace, name, "", 0, bytes)
	require.NoError(t, err)
	time.Sleep(10 * time.Second)
	// check object in k8s
	k8sCm, err := td.clusters[0].k8sclient.CoreV1().ConfigMaps(namespace).Get(context.TODO(), name, metav1.GetOptions{})
	assert.NoError(t, err)
	assert.Equal(t, "test", k8sCm.Data["test"])
	// tear down
	tearDown(td)
}

// TestSynchronizer_TC02_InCluster: Delta synchronization of a single entity
func TestSynchronizer_TC02_InCluster(t *testing.T) {
	td := initIntegrationTest(t)
	// add applicationprofile to k8s
	_, err := td.clusters[0].storageclient.ApplicationProfiles(namespace).Create(context.TODO(), td.clusters[0].applicationprofile, metav1.CreateOptions{})
	require.NoError(t, err)

	objMetadata := waitForObjectInPostgres(t, td, td.clusters[0].account, td.clusters[0].cluster, "spdx.softwarecomposition.kubescape.io/v1beta1/applicationprofiles", namespace, name)
	checksumInPostgresBeforeModify := objMetadata.Checksum

	time.Sleep(10 * time.Second)
	// modify applicationprofile in k8s
	k8sAppProfile, err := td.clusters[0].storageclient.ApplicationProfiles(namespace).Get(context.TODO(), name, metav1.GetOptions{})
	require.NoError(t, err)
	k8sAppProfile.Spec.Containers[0].Name = "nginx2"
	_, err = td.clusters[0].storageclient.ApplicationProfiles(namespace).Update(context.TODO(), k8sAppProfile, metav1.UpdateOptions{})
	require.NoError(t, err)

	// get object path from postgres, wait for checksum to change (we don't rely on resourceVersion because it's not implemented for ApplicationProfile)
	objMetadata = waitForObjectInPostgresWithDifferentChecksum(t, td, td.clusters[0].account, td.clusters[0].cluster, "spdx.softwarecomposition.kubescape.io/v1beta1/applicationprofiles", namespace, name, checksumInPostgresBeforeModify)

	var objPath s3connector.S3ObjectPath
	err = json.Unmarshal([]byte(objMetadata.ResourceObjectRef), &objPath)
	require.NoError(t, err)
	// check object in s3
	bytes, err := td.processor.GetObjectFromS3(objPath)
	assert.NoError(t, err)
	var s3AppProfile v1beta1.ApplicationProfile
	err = json.Unmarshal(bytes, &s3AppProfile)
	require.NoError(t, err)
	assert.Equal(t, "nginx2", s3AppProfile.Spec.Containers[0].Name)
	// tear down
	tearDown(td)
}

// TestSynchronizer_TC02_Backend: Delta synchronization of a single entity
func TestSynchronizer_TC02_Backend(t *testing.T) {
	td := initIntegrationTest(t)
	// add cm to backend via pulsar message
	pulsarProducer, err := eventingester.NewPulsarProducer(td.pulsarClient, "synchronizer")
	require.NoError(t, err)
	bytes, err := json.Marshal(td.clusters[0].cm)
	require.NoError(t, err)
	err = pulsarProducer.SendPutObjectMessage(td.ctx, td.clusters[0].account, td.clusters[0].cluster, "/v1/configmaps", namespace, name, "", 0, bytes)
	require.NoError(t, err)
	time.Sleep(10 * time.Second)
	// modify cm via pulsar message (we don't send patches from backend)
	cm2 := td.clusters[0].cm.DeepCopy()
	cm2.Data["test"] = "test2"
	bytes, err = json.Marshal(cm2)
	require.NoError(t, err)
	err = pulsarProducer.SendPutObjectMessage(td.ctx, td.clusters[0].account, td.clusters[0].cluster, "/v1/configmaps", namespace, name, "", 0, bytes)
	require.NoError(t, err)
	time.Sleep(10 * time.Second)
	// check object in k8s
	k8sCm, err := td.clusters[0].k8sclient.CoreV1().ConfigMaps(namespace).Get(context.TODO(), name, metav1.GetOptions{})
	assert.NoError(t, err)
	assert.Equal(t, "test2", k8sCm.Data["test"])
	// tear down
	tearDown(td)
}

// FIXME phase 2, bi-directional synchronization needed
// TestSynchronizer_TC03_InCluster: Conflict resolution for a single entity
//func TestSynchronizer_TC03_InCluster(t *testing.T) {
//	td := initIntegrationTest(t)
//
//	// tear down
//	tearDown(td)
//}

// FIXME phase 2, bi-directional synchronization needed
// TestSynchronizer_TC03_Backend: Conflict resolution for a single entity
//func TestSynchronizer_TC03_Backend(t *testing.T) {
//	td := initIntegrationTest(t)
//
//	// tear down
//	tearDown(td)
//}

// TestSynchronizer_TC04_InCluster: Deletion of a single entity
func TestSynchronizer_TC04_InCluster(t *testing.T) {
	td := initIntegrationTest(t)
	// add applicationprofile to k8s
	_, err := td.clusters[0].storageclient.ApplicationProfiles(namespace).Create(context.TODO(), td.clusters[0].applicationprofile, metav1.CreateOptions{})
	require.NoError(t, err)
	time.Sleep(10 * time.Second)
	// check object in postgres
	objMetadata := waitForObjectInPostgres(t, td, td.clusters[0].account, td.clusters[0].cluster, "spdx.softwarecomposition.kubescape.io/v1beta1/applicationprofiles", namespace, name)
	assert.NotNil(t, objMetadata)
	// delete applicationprofile from k8s
	err = td.clusters[0].storageclient.ApplicationProfiles(namespace).Delete(context.TODO(), name, metav1.DeleteOptions{})
	require.NoError(t, err)

	// check object not in postgres
	waitForObjectToBeDeletedInPostgres(t, td, td.clusters[0].account, td.clusters[0].cluster, "spdx.softwarecomposition.kubescape.io/v1beta1/applicationprofiles", namespace, name)

	// tear down
	tearDown(td)
}

// TestSynchronizer_TC04_Backend: Deletion of a single entity
func TestSynchronizer_TC04_Backend(t *testing.T) {
	td := initIntegrationTest(t)
	// add cm to backend via pulsar message
	pulsarProducer, err := eventingester.NewPulsarProducer(td.pulsarClient, "synchronizer")
	require.NoError(t, err)
	bytes, err := json.Marshal(td.clusters[0].cm)
	require.NoError(t, err)
	err = pulsarProducer.SendPutObjectMessage(td.ctx, td.clusters[0].account, td.clusters[0].cluster, "/v1/configmaps", namespace, name, "", 0, bytes)
	require.NoError(t, err)
	time.Sleep(10 * time.Second)
	// check object in k8s
	k8sCm, err := td.clusters[0].k8sclient.CoreV1().ConfigMaps(namespace).Get(context.TODO(), name, metav1.GetOptions{})
	assert.NoError(t, err)
	assert.Equal(t, "test", k8sCm.Data["test"])
	// delete cm via pulsar message
	err = pulsarProducer.SendDeleteObjectMessage(td.ctx, td.clusters[0].account, td.clusters[0].cluster, "/v1/configmaps", namespace, name, "", 0)
	require.NoError(t, err)
	time.Sleep(10 * time.Second)
	// check object not in k8s
	_, err = td.clusters[0].k8sclient.CoreV1().ConfigMaps(namespace).Get(context.TODO(), name, metav1.GetOptions{})
	assert.Error(t, err)
	// tear down
	tearDown(td)
}

// TestSynchronizer_TC05_InCluster: Synchronizing entities with different types
func TestSynchronizer_TC05_InCluster(t *testing.T) {
	td := initIntegrationTest(t)
	// add objects to k8s
	_, err := td.clusters[0].storageclient.ApplicationProfiles(namespace).Create(context.TODO(), td.clusters[0].applicationprofile, metav1.CreateOptions{})
	require.NoError(t, err)
	_, err = td.clusters[0].k8sclient.AppsV1().Deployments(namespace).Create(context.TODO(), td.clusters[0].deploy, metav1.CreateOptions{})
	require.NoError(t, err)
	_, err = td.clusters[0].k8sclient.AppsV1().StatefulSets(namespace).Create(context.TODO(), td.clusters[0].ss, metav1.CreateOptions{})
	require.NoError(t, err)
	time.Sleep(20 * time.Second)
	// check objects in postgres
	for _, kind := range []string{"spdx.softwarecomposition.kubescape.io/v1beta1/applicationprofiles", "apps/v1/deployments", "apps/v1/statefulsets"} {
		_ = waitForObjectInPostgres(t, td, td.clusters[0].account, td.clusters[0].cluster, kind, namespace, name)
	}
	// tear down
	tearDown(td)
}

// TestSynchronizer_TC05_Backend: Synchronizing entities with different types
// this test also checks that the synchronizer does not create objects in clusters that are not the source of the message
func TestSynchronizer_TC05_Backend(t *testing.T) {
	td := initIntegrationTest(t)
	// add objects to backend via pulsar message
	pulsarProducer, err := eventingester.NewPulsarProducer(td.pulsarClient, "synchronizer")
	require.NoError(t, err)

	// cluster 1
	objs_c1 := map[string]any{
		"/v1/configmaps": td.clusters[0].cm,
		"/v1/secrets":    td.clusters[0].secret,
	}
	for kind, obj := range objs_c1 {
		bytes, err := json.Marshal(obj)
		require.NoError(t, err)
		err = pulsarProducer.SendPutObjectMessage(td.ctx, td.clusters[0].account, td.clusters[0].cluster, kind, namespace, name, "", 0, bytes)
		require.NoError(t, err)
	}

	// cluster 2
	objs_c2 := map[string]any{
		"/v1/serviceaccounts": td.clusters[1].sa,
	}
	for kind, obj := range objs_c2 {
		bytes, err := json.Marshal(obj)
		require.NoError(t, err)
		err = pulsarProducer.SendPutObjectMessage(td.ctx, td.clusters[1].account, td.clusters[1].cluster, kind, namespace, name, "", 0, bytes)
		require.NoError(t, err)
	}

	time.Sleep(10 * time.Second)

	// check objects in k8s (cluster 1)
	_, err = td.clusters[0].k8sclient.CoreV1().ConfigMaps(namespace).Get(context.TODO(), name, metav1.GetOptions{})
	assert.NoErrorf(t, err, "Expected a ConfigMap to be created in cluster 1")
	_, err = td.clusters[0].k8sclient.CoreV1().Secrets(namespace).Get(context.TODO(), name, metav1.GetOptions{})
	assert.NoErrorf(t, err, "Expected a Secret to be created in cluster 1")
	_, err = td.clusters[0].k8sclient.CoreV1().ServiceAccounts(namespace).Get(context.TODO(), name, metav1.GetOptions{})
	assert.Errorf(t, err, "No ServiceAccounts should exist in cluster 1")

	// check objects in k8s (cluster 2)
	_, err = td.clusters[1].k8sclient.CoreV1().ConfigMaps(namespace).Get(context.TODO(), name, metav1.GetOptions{})
	assert.Errorf(t, err, "No ConfigMaps should exist in cluster 2")
	_, err = td.clusters[1].k8sclient.CoreV1().Secrets(namespace).Get(context.TODO(), name, metav1.GetOptions{})
	assert.Errorf(t, err, "No Secrets should exist in cluster 2")
	_, err = td.clusters[1].k8sclient.CoreV1().ServiceAccounts(namespace).Get(context.TODO(), name, metav1.GetOptions{})
	assert.NoErrorf(t, err, "Expected a ServiceAccount to be created in cluster 2")

	// tear down
	tearDown(td)
}

// TestSynchronizer_TC06: Invalid source data
// it is similar to TC-02_InCluster, but altering the reference object in client before generating a patch
func TestSynchronizer_TC06(t *testing.T) {
	td := initIntegrationTest(t)
	// add applicationprofile to k8s
	_, err := td.clusters[0].storageclient.ApplicationProfiles(namespace).Create(context.TODO(), td.clusters[0].applicationprofile, metav1.CreateOptions{})
	require.NoError(t, err)

	objMetadata := waitForObjectInPostgres(t, td, td.clusters[0].account, td.clusters[0].cluster, "spdx.softwarecomposition.kubescape.io/v1beta1/applicationprofiles", namespace, name)
	checksumInPostgresBeforeModify := objMetadata.Checksum

	time.Sleep(20 * time.Second)
	// prepare to alter shadow object in client
	appClient, err := td.clusters[0].syncClientAdapter.GetClient(domain.KindName{Kind: domain.KindFromString(context.TODO(), "spdx.softwarecomposition.kubescape.io/v1beta1/applicationprofiles")})
	require.NoError(t, err)
	// modify applicationprofile in k8s
	k8sAppProfile, err := td.clusters[0].storageclient.ApplicationProfiles(namespace).Get(context.TODO(), name, metav1.GetOptions{})
	require.NoError(t, err)
	k8sAppProfile.Spec.Containers[0].Name = "nginx2"
	// alter shadow object in client before updating k8s, the patch won't include the image change
	appClient.(*incluster.Client).ShadowObjects["spdx.softwarecomposition.kubescape.io/v1beta1/applicationprofiles/default/test"], err = json.Marshal(k8sAppProfile)
	require.NoError(t, err)
	_, err = td.clusters[0].storageclient.ApplicationProfiles(namespace).Update(context.TODO(), k8sAppProfile, metav1.UpdateOptions{})
	require.NoError(t, err)

	// get object path from postgres, wait for checksum to change (we don't rely on resourceVersion because it's not implemented for ApplicationProfile)
	objMetadata = waitForObjectInPostgresWithDifferentChecksum(t, td, td.clusters[0].account, td.clusters[0].cluster, "spdx.softwarecomposition.kubescape.io/v1beta1/applicationprofiles", namespace, name, checksumInPostgresBeforeModify)
	var objPath s3connector.S3ObjectPath
	err = json.Unmarshal([]byte(objMetadata.ResourceObjectRef), &objPath)
	require.NoError(t, err)
	// check object in s3
	bytes, err := td.processor.GetObjectFromS3(objPath)
	assert.NoError(t, err)
	var s3AppProfile v1beta1.ApplicationProfile
	err = json.Unmarshal(bytes, &s3AppProfile)
	require.NoError(t, err)
	assert.Equal(t, "nginx2", s3AppProfile.Spec.Containers[0].Name)
	// tear down
	tearDown(td)
}

// TestSynchronizer_TC07: Invalid target data
// it is similar to TC-02_InCluster, but altering the reference object in s3 before applying a patch
func TestSynchronizer_TC07(t *testing.T) {
	td := initIntegrationTest(t)
	// add applicationprofile to k8s
	_, err := td.clusters[0].storageclient.ApplicationProfiles(namespace).Create(context.TODO(), td.clusters[0].applicationprofile, metav1.CreateOptions{})
	require.NoError(t, err)

	objMetadata := waitForObjectInPostgres(t, td, td.clusters[0].account, td.clusters[0].cluster, "spdx.softwarecomposition.kubescape.io/v1beta1/applicationprofiles", namespace, name)

	var objPath s3connector.S3ObjectPath
	err = json.Unmarshal([]byte(objMetadata.ResourceObjectRef), &objPath)
	require.NoError(t, err)
	// alter object in s3, the patched object won't match the checksum
	_, err = td.s3.UpdateObject(objPath, strings.NewReader("{}"))
	require.NoError(t, err)
	// modify applicationprofile in k8s
	k8sAppProfile, err := td.clusters[0].storageclient.ApplicationProfiles(namespace).Get(context.TODO(), name, metav1.GetOptions{})
	require.NoError(t, err)
	k8sAppProfile.Spec.Containers[0].Name = "nginx2"
	_, err = td.clusters[0].storageclient.ApplicationProfiles(namespace).Update(context.TODO(), k8sAppProfile, metav1.UpdateOptions{})
	require.NoError(t, err)
	time.Sleep(10 * time.Second)
	// check object in s3
	bytes, err := td.processor.GetObjectFromS3(objPath)
	assert.NoError(t, err)
	var s3AppProfile v1beta1.ApplicationProfile
	err = json.Unmarshal(bytes, &s3AppProfile)
	require.NoError(t, err)
	assert.Equal(t, "nginx2", s3AppProfile.Spec.Containers[0].Name)
	// tear down
	tearDown(td)
}

// TestSynchronizer_TC08: Communication failure with the backend
// it is similar to TC-01_InCluster, but the communication between synchronizers is interrupted
func TestSynchronizer_TC08(t *testing.T) {
	td := initIntegrationTest(t)
	// kill network connection on client side
	dead, _ := net.Pipe()
	err := dead.Close()
	require.NoError(t, err)
	*td.clusters[0].syncClient.Conn = dead
	// add applicationprofile to k8s
	_, err = td.clusters[0].storageclient.ApplicationProfiles(namespace).Create(context.TODO(), td.clusters[0].applicationprofile, metav1.CreateOptions{})
	require.NoError(t, err)
	time.Sleep(20 * time.Second)
	// check object in postgres
	objMetadata := waitForObjectInPostgres(t, td, td.clusters[0].account, td.clusters[0].cluster, "spdx.softwarecomposition.kubescape.io/v1beta1/applicationprofiles", namespace, name)
	assert.NotNil(t, objMetadata)
	// tear down
	tearDown(td)
}

// TestSynchronizer_TC09: Communication failure with pulsar
// it is similar to TC-01_InCluster, but the communication with pulsar container is interrupted
// This test works because the pulsar client retries the send message operation - we don't plan to implement other mitigations
// and will rely on the initial sync message to recover from any lost messages (we could even implement a manual trigger for the full sync)
func TestSynchronizer_TC09(t *testing.T) {
	td := initIntegrationTest(t)
	// stop pulsar
	err := td.containers["pulsar"].Stop(td.ctx, nil)
	require.NoError(t, err)
	// add applicationprofile to k8s
	_, err = td.clusters[0].storageclient.ApplicationProfiles(namespace).Create(context.TODO(), td.clusters[0].applicationprofile, metav1.CreateOptions{})
	require.NoError(t, err)
	time.Sleep(10 * time.Second)
	// restart pulsar
	err = td.containers["pulsar"].Start(td.ctx)
	require.NoError(t, err)
	time.Sleep(10 * time.Second)
	// check object in postgres
	_, objFound, err := td.processor.GetObjectFromPostgres(td.clusters[0].account, td.clusters[0].cluster, "spdx.softwarecomposition.kubescape.io/v1beta1/applicationprofiles", namespace, name)
	assert.NoError(t, err)
	assert.True(t, objFound)
	// tear down
	tearDown(td)
}

// TestSynchronizer_TC10: Communication failure with postgres
// it is similar to TC-01_InCluster, but the communication with postgres container is interrupted
// we check the message is again available in pulsar after nack
func TestSynchronizer_TC10(t *testing.T) {
	td := initIntegrationTest(t)
	// stop postgres
	err := td.containers["postgres"].Stop(td.ctx, nil)
	require.NoError(t, err)
	// add applicationprofile to k8s
	_, err = td.clusters[0].storageclient.ApplicationProfiles(namespace).Create(context.TODO(), td.clusters[0].applicationprofile, metav1.CreateOptions{})
	require.NoError(t, err)
	time.Sleep(10 * time.Second)
	// restart postgres
	err = td.containers["postgres"].Start(td.ctx)

	require.NoError(t, err)
	time.Sleep(10 * time.Second)
	// check object in postgres
	_, objFound, err := td.processor.GetObjectFromPostgres(td.clusters[0].account, td.clusters[0].cluster, "spdx.softwarecomposition.kubescape.io/v1beta1/applicationprofiles", namespace, name)
	assert.NoError(t, err)
	assert.True(t, objFound)
	// tear down
	tearDown(td)
}

// TestSynchronizer_TC11: Communication failure with S3
// it is similar to TC-01_InCluster, but the communication with S3 is interrupted
// we check the message is again available in pulsar after nack
func TestSynchronizer_TC11(t *testing.T) {
	td := initIntegrationTest(t)
	// disable S3Mock
	td.s3.SetReturnError(true)
	// add applicationprofile to k8s
	_, err := td.clusters[0].storageclient.ApplicationProfiles(namespace).Create(context.TODO(), td.clusters[0].applicationprofile, metav1.CreateOptions{})
	require.NoError(t, err)
	time.Sleep(10 * time.Second)
	// re-enable S3Mock
	td.s3.SetReturnError(false)

	// check object in postgres
	objMetadata := waitForObjectInPostgres(t, td, td.clusters[0].account, td.clusters[0].cluster, "spdx.softwarecomposition.kubescape.io/v1beta1/applicationprofiles", namespace, name)
	require.NotNil(t, objMetadata)

	// tear down
	tearDown(td)
}

// TestSynchronizer_TC12: Reconciliation flow
// we have one application profile in k8s cluster, then, we delete this resource from postgres and create a dummy resource to postgres,
// a reconciliation message is produced by the ingester with the two resources (one that exists in k8s with a different resource version and one that does not exist in k8s)
// we expect to see the resource that exists in k8s to be back in postgres and the resource that does not exist in k8s to be deleted from postgres
func TestSynchronizer_TC12(t *testing.T) {
	td := initIntegrationTest(t)

	cluster := td.clusters[0]
	clusterName := cluster.cluster
	account := cluster.account
	kind := "spdx.softwarecomposition.kubescape.io/v1beta1/applicationprofiles"

	// add applicationprofile to k8s
	createdAppProfileObj, err := cluster.storageclient.ApplicationProfiles(namespace).Create(context.TODO(), cluster.applicationprofile, metav1.CreateOptions{})

	// wait for the object to be created in postgres
	_ = waitForObjectInPostgres(t, td, account, clusterName, kind, namespace, name)

	// create a new dummy object directly in postgres (which does not exist in k8s) and confirm it is there
	toBeDeletedName := name + "test"
	bytes, _ := json.Marshal(createdAppProfileObj)
	err = td.processor.Store(account, clusterName, kind, namespace, toBeDeletedName, bytes)
	assert.NoError(t, err)
	_, objFound, err := td.processor.GetObjectFromPostgres(account, clusterName, kind, namespace, toBeDeletedName)
	assert.NoError(t, err)
	assert.True(t, objFound)

	// delete the resource that exists in k8s from postgres and confirm it is deleted
	err = td.processor.Delete(account, clusterName, kind, namespace, name)
	assert.NoError(t, err)
	_, objFound, err = td.processor.GetObjectFromPostgres(account, clusterName, kind, namespace, name)
	assert.Error(t, err)
	assert.False(t, objFound)

	// produce a reconciliation message with the two resources from postgres
	msg := messaging.ReconciliationRequestMessage{
		Cluster:         clusterName,
		Account:         account,
		Depth:           1,
		MsgId:           "test-msg-id",
		ServerInitiated: true,
	}

	data, err := json.Marshal(msg)
	assert.NoError(t, err)
	err = td.syncServers[0].pulsarProducer.ProduceMessage(td.syncServers[0].ctx,
		domain.ClientIdentifier{
			Cluster: clusterName,
			Account: account,
		}, messaging.MsgPropEventValueReconciliationRequestMessage, data)
	assert.NoError(t, err)

	time.Sleep(10 * time.Second)

	// check that object is back in postgres
	_ = waitForObjectInPostgres(t, td, account, clusterName, kind, namespace, name)
	// check that object is deleted from postgres
	waitForObjectToBeDeletedInPostgres(t, td, account, clusterName, kind, namespace, toBeDeletedName)

	// tear down
	tearDown(td)
}

<<<<<<< HEAD
// TestSynchronizer_TC13_HTTPEndpoint: Test the HTTP endpoint of the synchronizer
// Try to send an alert and see the message in Pulsar (we have example of producing)
func TestSynchronizer_TC13_HTTPEndpoint(t *testing.T) {
	td := initIntegrationTest(t)
	defer tearDown(td)

	alertBytes, err := os.ReadFile("../tests/mockdata/alert.json")
	require.NoError(t, err)
	http.DefaultClient.Timeout = 10 * time.Second
	resp, err := http.Post("http://localhost:8089/apis/v1/test-ks/v1/alerts", "application/json", bytes.NewReader(alertBytes))
	require.NoError(t, err)
	require.Equal(t, http.StatusOK, resp.StatusCode)

=======
// waitForObjectInPostgres waits for the object to be present in postgres and returns the object metadata
func waitForObjectInPostgres(t *testing.T, td *Test, account, clusterName, kind, namespace, name string) *armotypes.KubernetesObject {
	return waitForObjectInPostgresWithDifferentChecksum(t, td, account, clusterName, kind, namespace, name, "")
}

// waitForObjectInPostgres waits for the object to be present in postgres and returns the object metadata
func waitForObjectToBeDeletedInPostgres(t *testing.T, td *Test, account, clusterName, kind, namespace, name string) {
	var objFound bool
	var err error
	for i := 0; i < 10; i++ {
		_, objFound, err = td.processor.GetObjectFromPostgres(account, clusterName, kind, namespace, name)
		if err != nil && !objFound {
			return
		}
		time.Sleep(10 * time.Second)
	}
	require.False(t, objFound, "Object found in postgres")
	require.Error(t, err)
}

func waitForObjectInPostgresWithDifferentChecksum(t *testing.T, td *Test, account, clusterName, kind, namespace, name, checksum string) *armotypes.KubernetesObject {
	var objFound bool
	var objMetadata *armotypes.KubernetesObject
	var err error
	for i := 0; i < 10; i++ {
		objMetadata, objFound, err = td.processor.GetObjectFromPostgres(account, clusterName, kind, namespace, name)
		if objFound {
			if checksum == "" {
				break
			}

			if objMetadata.Checksum != checksum {
				break
			}
		}
		time.Sleep(10 * time.Second)
	}
	require.True(t, objFound, "Object not found in postgres")
	require.NoError(t, err)
	require.NotNil(t, objMetadata)
	if checksum != "" {
		require.NotEqual(t, checksum, objMetadata.Checksum, "expected object with different checksum in postgres")
	}

	return objMetadata
>>>>>>> e357e3e9
}<|MERGE_RESOLUTION|>--- conflicted
+++ resolved
@@ -1173,7 +1173,6 @@
 	tearDown(td)
 }
 
-<<<<<<< HEAD
 // TestSynchronizer_TC13_HTTPEndpoint: Test the HTTP endpoint of the synchronizer
 // Try to send an alert and see the message in Pulsar (we have example of producing)
 func TestSynchronizer_TC13_HTTPEndpoint(t *testing.T) {
@@ -1187,7 +1186,6 @@
 	require.NoError(t, err)
 	require.Equal(t, http.StatusOK, resp.StatusCode)
 
-=======
 // waitForObjectInPostgres waits for the object to be present in postgres and returns the object metadata
 func waitForObjectInPostgres(t *testing.T, td *Test, account, clusterName, kind, namespace, name string) *armotypes.KubernetesObject {
 	return waitForObjectInPostgresWithDifferentChecksum(t, td, account, clusterName, kind, namespace, name, "")
@@ -1233,5 +1231,4 @@
 	}
 
 	return objMetadata
->>>>>>> e357e3e9
 }